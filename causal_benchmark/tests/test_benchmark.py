--- conflicted
+++ resolved
@@ -194,14 +194,6 @@
 
     run_benchmark.run(str(cfg_path), output_dir=tmp_path)
 
-<<<<<<< HEAD
-    assert (tmp_path / "logs" / "asia_a_pc.log").exists()
-    assert (tmp_path / "logs" / "asia_b_pc.log").exists()
-    assert (tmp_path / "outputs" / "asia_a_pc.csv").exists()
-    assert (tmp_path / "outputs" / "asia_b_pc.csv").exists()
-    summary = pd.read_csv(tmp_path / "summary_metrics.csv")
-    assert set(summary["dataset"]) == {"asia_a", "asia_b"}
-=======
     summary = pd.read_csv(tmp_path / 'summary_metrics.csv')
     assert 'directed_precision' in summary.columns
     assert summary['directed_precision'].between(0, 1).all()
@@ -230,5 +222,4 @@
     assert (tmp_path / 'outputs' / 'asia_a_pc.csv').exists()
     assert (tmp_path / 'outputs' / 'asia_b_pc.csv').exists()
     summary = pd.read_csv(tmp_path / 'summary_metrics.csv')
-    assert set(summary['dataset']) == {'asia_a', 'asia_b'}
->>>>>>> d19a6e72
+    assert set(summary['dataset']) == {'asia_a', 'asia_b'}